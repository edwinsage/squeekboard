/*! State of the emulated keyboard and keys.
 * Regards the keyboard as if it was composed of switches. */

use std::cell::RefCell;
use std::collections::HashMap;
use std::fmt;
use std::io;
use std::rc::Rc;
use std::string::FromUtf8Error;

use ::action::Action;
use ::logging;

// Traits
use std::io::Write;
use std::iter::{ FromIterator, IntoIterator };

#[derive(Debug, Clone, Copy, PartialEq)]
pub enum PressType {
    Released = 0,
    Pressed = 1,
}

pub type KeyCode = u32;

/// When the submitted actions of keys need to be tracked,
/// they need a stable, comparable ID
#[derive(PartialEq)]
pub struct KeyStateId(*const KeyState);

#[derive(Debug, Clone)]
pub struct KeyState {
    pub pressed: PressType,
    pub locked: bool,
    /// A cache of raw keycodes derived from Action::Sumbit given a keymap
    pub keycodes: Vec<KeyCode>,
    /// Static description of what the key does when pressed or released
    pub action: Action,
}

impl KeyState {
    #[must_use]
    pub fn into_activated(self) -> KeyState {
        match self.action {
            Action::LockView { lock: _, unlock: _ } => KeyState {
                locked: self.locked ^ true,
                ..self
            },
            _ => self,
        }
    }

    #[must_use]
    pub fn into_released(self) -> KeyState {
        KeyState {
            pressed: PressType::Released,
            ..self
        }
    }

    /// KeyStates instances are the unique identifiers of pressed keys,
    /// and the actions submitted with them.
    pub fn get_id(keystate: &Rc<RefCell<KeyState>>) -> KeyStateId {
        KeyStateId(keystate.as_ptr() as *const KeyState)
    }
}

/// Sorts an iterator by converting it to a Vector and back
fn sorted<'a, I: Iterator<Item=&'a str>>(
    iter: I
) -> impl Iterator<Item=&'a str> {
    let mut v: Vec<&'a str> = iter.collect();
    v.sort();
    v.into_iter()
}

/// Generates a mapping where each key gets a keycode, starting from ~~8~~
/// HACK: starting from 9, because 8 results in keycode 0,
/// which the compositor likes to discard
pub fn generate_keycodes<'a, C: IntoIterator<Item=&'a str>>(
    key_names: C
) -> HashMap<String, u32> {
    let special_keysyms = ["BackSpace", "Return"].iter().map(|&s| s);
    HashMap::from_iter(
        // sort to remove a source of indeterminism in keycode assignment
        sorted(key_names.into_iter().chain(special_keysyms))
            .map(|name| String::from(name))
            .zip(9..)
    )
}

#[derive(Debug)]
pub enum FormattingError {
    Utf(FromUtf8Error),
    Format(io::Error),
}

impl fmt::Display for FormattingError {
    fn fmt(&self, f: &mut fmt::Formatter<'_>) -> fmt::Result {
        match self {
            FormattingError::Utf(e) => write!(f, "UTF: {}", e),
            FormattingError::Format(e) => write!(f, "Format: {}", e),
        }
    }
}

impl From<io::Error> for FormattingError {
    fn from(e: io::Error) -> Self {
        FormattingError::Format(e)
    }
}

/// Generates a de-facto single level keymap.
// TODO: don't rely on keys and their order,
// but rather on what keysyms and keycodes are in use.
// Iterating actions makes it hard to deduplicate keysyms.
pub fn generate_keymap(
    keystates: &HashMap::<String, KeyState>
) -> Result<String, FormattingError> {
    let mut buf: Vec<u8> = Vec::new();
    writeln!(
        buf,
        "xkb_keymap {{

    xkb_keycodes \"squeekboard\" {{
        minimum = 8;
        maximum = 255;"
    )?;
    
    for (name, state) in keystates.iter() {
<<<<<<< HEAD
        match &state.action {
            Action::Submit { text: _, keys } => {
                if let 0 = keys.len() { eprintln!("Key {} has no keysyms", name); };
                for (named_keysym, keycode) in keys.iter().zip(&state.keycodes) {
                    write!(
                        buf,
                        "
        <{}> = {};",
                        named_keysym.0,
                        keycode,
                    )?;
                }
            },
            Action::Erase => {
                let mut keycodes = state.keycodes.iter();
=======
        if let Action::Submit { text: _, keys } = &state.action {
            if let 0 = keys.len() {
                log_print!(
                    logging::Level::Warning,
                    "Key {} has no keysyms", name,
                );
            };
            for (named_keysym, keycode) in keys.iter().zip(&state.keycodes) {
>>>>>>> ac360b61
                write!(
                    buf,
                    "
        <BackSpace> = {};",
                    keycodes.next().expect("Erase key has no keycode"),
                )?;
                if let Some(_) = keycodes.next() {
                    eprintln!("BUG: Erase key has multiple keycodes");
                }
            },
            _ => {},
        }
    }
    
    writeln!(
        buf,
        "
    }};
    
    xkb_symbols \"squeekboard\" {{

        name[Group1] = \"Letters\";
        name[Group2] = \"Numbers/Symbols\";
        
        key <BackSpace> {{ [ BackSpace ] }};"
    )?;
    
    for (name, state) in keystates.iter() {
        if let Action::Submit { text: _, keys } = &state.action {
            for keysym in keys.iter() {
                write!(
                    buf,
                    "
        key <{}> {{ [ {0} ] }};",
                    keysym.0,
                )?;
            }
        }
    }
    writeln!(
        buf,
        "
    }};

    xkb_types \"squeekboard\" {{

	type \"TWO_LEVEL\" {{
            modifiers = Shift;
            map[Shift] = Level2;
            level_name[Level1] = \"Base\";
            level_name[Level2] = \"Shift\";
	}};
    }};

    xkb_compatibility \"squeekboard\" {{
    }};
}};"
    )?;
    
    //println!("{}", String::from_utf8(buf.clone()).unwrap());
    String::from_utf8(buf).map_err(FormattingError::Utf)
}

#[cfg(test)]
mod tests {
    use super::*;
    
    use xkbcommon::xkb;

    use ::action::KeySym;

    #[test]
    fn test_keymap_multi() {
        let context = xkb::Context::new(xkb::CONTEXT_NO_FLAGS);

        let keymap_str = generate_keymap(&hashmap!{
            "ac".into() => KeyState {
                action: Action::Submit {
                    text: None,
                    keys: vec!(KeySym("a".into()), KeySym("c".into())),
                },
                keycodes: vec!(9, 10),
                locked: false,
                pressed: PressType::Released,
            },
        }).unwrap();

        let keymap = xkb::Keymap::new_from_string(
            &context,
            keymap_str.clone(),
            xkb::KEYMAP_FORMAT_TEXT_V1,
            xkb::KEYMAP_COMPILE_NO_FLAGS,
        ).expect("Failed to create keymap");

        let state = xkb::State::new(&keymap);

        assert_eq!(state.key_get_one_sym(9), xkb::KEY_a);
        assert_eq!(state.key_get_one_sym(10), xkb::KEY_c);
    }
}<|MERGE_RESOLUTION|>--- conflicted
+++ resolved
@@ -128,10 +128,14 @@
     )?;
     
     for (name, state) in keystates.iter() {
-<<<<<<< HEAD
         match &state.action {
             Action::Submit { text: _, keys } => {
-                if let 0 = keys.len() { eprintln!("Key {} has no keysyms", name); };
+                if let 0 = keys.len() {
+                    log_print!(
+                        logging::Level::Warning,
+                        "Key {} has no keysyms", name,
+                    );
+                };
                 for (named_keysym, keycode) in keys.iter().zip(&state.keycodes) {
                     write!(
                         buf,
@@ -144,16 +148,6 @@
             },
             Action::Erase => {
                 let mut keycodes = state.keycodes.iter();
-=======
-        if let Action::Submit { text: _, keys } = &state.action {
-            if let 0 = keys.len() {
-                log_print!(
-                    logging::Level::Warning,
-                    "Key {} has no keysyms", name,
-                );
-            };
-            for (named_keysym, keycode) in keys.iter().zip(&state.keycodes) {
->>>>>>> ac360b61
                 write!(
                     buf,
                     "
