/* Copyright (C) 2021,2022 Purism SPC
 * SPDX-License-Identifier: GPL-3.0+
 */

/*! Application-wide state is stored here.
 * It's driven by the loop defined in the loop module. */

use crate::animation;
use crate::debug;
use crate::imservice::{ ContentHint, ContentPurpose };
use crate::layout::ArrangementKind;
use crate::main;
use crate::main::Commands;
use crate::outputs;
use crate::outputs::{Millimeter, OutputId, OutputState};
use crate::panel;
use crate::panel::PixelSize;
use crate::popover;
use crate::util::Rational;
use std::cmp;
use std::collections::HashMap;
use std::time::Instant;


#[derive(Clone, Copy, Debug)]
pub enum Presence {
    Present,
    Missing,
}

#[derive(Clone, Debug)]
pub struct InputMethodDetails {
    pub hint: ContentHint,
    pub purpose: ContentPurpose,
}

#[derive(Clone, Debug)]
pub enum InputMethod {
    Active(InputMethodDetails),
    InactiveSince(Instant),
}

#[derive(Clone, Debug)]
pub enum LayoutSource {
    Xkb,
    Other(String),
}

impl From<String> for LayoutSource {
    fn from(v: String) -> Self {
        if v.as_str() == "xkb" {
            LayoutSource::Xkb
        } else {
           LayoutSource::Other(v)
        }
    }
}

/// The user's preferred system layout
#[derive(Clone, Debug)]
pub struct LayoutChoice {
    pub name: String,
    pub source: LayoutSource,
}

/// Incoming events.
/// This contains events that cause a change to the internal state.
#[derive(Clone, Debug)]
pub enum Event {
    InputMethod(InputMethod),
    Visibility(visibility::Event),
    PhysicalKeyboard(Presence),
    Output(outputs::Event),
    LayoutChoice(LayoutChoice),
    OverlayChanged(popover::LayoutId),
    Debug(debug::Event),
    /// Event triggered because a moment in time passed.
    /// Use to animate state transitions.
    /// The value is the ideal arrival time.
    TimeoutReached(Instant),
}

impl From<InputMethod> for Event {
    fn from(im: InputMethod) -> Self {
        Self::InputMethod(im)
    }
}

impl From<outputs::Event> for Event {
    fn from(ev: outputs::Event) -> Self {
        Self::Output(ev)
    }
}

pub mod visibility {
    #[derive(Clone, Debug)]
    pub enum Event {
        /// User requested the panel to show
        ForceVisible,
        /// The user requested the panel to go down
        ForceHidden,
    }

    #[derive(Clone, PartialEq, Debug, Copy)]
    pub enum State {
        /// Last interaction was user forcing the panel to go visible
        ForcedVisible,
        /// Last interaction was user forcing the panel to hide
        ForcedHidden,
        /// Last interaction was the input method changing active state
        NotForced,
    }
}

/// The outwardly visible state.
#[derive(Clone, Debug)]
pub struct Outcome {
    pub panel: animation::Outcome,
    pub im: InputMethod,
}

impl Outcome {
    /// Returns the commands needed to apply changes as required by the new state.
    /// This implementation doesn't actually take the old state into account,
    /// instead issuing all the commands as needed to reach the new state.
    /// The receivers of the commands bear the burden
    /// of checking if the commands end up being no-ops.
    pub fn get_commands_to_reach(&self, new_state: &Self) -> Commands {
// FIXME: handle switching outputs
        let (dbus_visible_set, panel_visibility) = match new_state.panel {
            animation::Outcome::Visible{output, height, ..}
                => (Some(true), Some(panel::Command::Show{output, height})),
            animation::Outcome::Hidden => (Some(false), Some(panel::Command::Hide)),
        };

        // Compare the old and new states as not to flood with updates,
        // which may look up in the file system.
        use animation::Outcome::*;
        let layout_selection = match &new_state.panel {
            Visible{ contents: new_contents, ..} => {
                let same
                    = if let Visible { contents, .. } = &self.panel {
                        contents == new_contents
                    } else {
                        false
                    };

                if !same {
                    Some(main::commands::SetLayout {
                        description: new_contents.clone()
                    })
                } else {
                    None
                }
            },
            animation::Outcome::Hidden => None,
        };        

        Commands {
            panel_visibility,
            dbus_visible_set,
            layout_selection,
        }
    }
}

/// The actual logic of the program.
/// At this moment, limited to calculating visibility and IM hints.
///
/// It keeps the panel visible for a short time period after each hide request.
/// This prevents flickering on quick successive enable/disable events.
/// It does not treat user-driven hiding in a special way.
///
/// This is the "functional core".
/// All state changes return the next state and the optimal time for the next check.
///
/// This state tracker can be driven by any event loop.
#[derive(Clone, Debug)]
pub struct Application {
    pub im: InputMethod,
    pub visibility_override: visibility::State,
    pub physical_keyboard: Presence,
    pub debug_mode_enabled: bool,
    /// The output on which the panel should appear.
    /// This is stored as part of the state
    /// because it's not clear how to derive the output from the rest of the state.
    /// It should probably follow the focused input,
    /// but not sure about being allowed on non-touch displays.
    pub preferred_output: Option<OutputId>,
    pub outputs: HashMap<OutputId, OutputState>,
    /// We presume that the system always has some preference,
    /// even though we receive the preference after init,
    /// and we might not receive one at all (gsettings missing).
    /// Then a default is used.
    pub layout_choice: LayoutChoice,
    /// Manual override of the system layout
    pub overlay_layout: Option<popover::LayoutId>,
}

impl Application {
    /// A conservative default, ignoring the actual state of things.
    /// It will initially show the keyboard for a blink.
    // The ignorance might actually be desired,
    // as it allows for startup without waiting for a system check.
    // The downside is that adding actual state should not cause transitions.
    // Another acceptable alternative is to allow explicitly uninitialized parts.
    pub fn new(now: Instant) -> Self {
        Self {
            im: InputMethod::InactiveSince(now),
            visibility_override: visibility::State::NotForced,
            physical_keyboard: Presence::Missing,
            debug_mode_enabled: false,
            preferred_output: None,
            outputs: Default::default(),
            layout_choice: LayoutChoice {
                name: String::from("us"),
                source: LayoutSource::Xkb,
            },
            overlay_layout: None,
        }
    }

    pub fn apply_event(self, event: Event, now: Instant) -> Self {
        if self.debug_mode_enabled {
            println!(
                "Received event:
{:#?}",
                event,
            );
        }
        let state = match event {
            Event::Debug(dbg) => Self {
                debug_mode_enabled: match dbg {
                    debug::Event::Enable => true,
                    debug::Event::Disable => false,
                },
                ..self
            },

            Event::TimeoutReached(_) => self,

            Event::Visibility(visibility) => Self {
                visibility_override: match visibility {
                    visibility::Event::ForceHidden => visibility::State::ForcedHidden,
                    visibility::Event::ForceVisible => visibility::State::ForcedVisible,
                },
                ..self
            },

            Event::PhysicalKeyboard(presence) => Self {
                physical_keyboard: presence,
                ..self
            },

            Event::Output(outputs::Event { output, change }) => {
                let mut app = self;
                match change {
                    outputs::ChangeType::Altered(state) => {
                        app.outputs.insert(output, state);
                        app.preferred_output = app.preferred_output.or(Some(output));
                    },
                    outputs::ChangeType::Removed => {
                        app.outputs.remove(&output);
                        if app.preferred_output == Some(output) {
                            // There's currently no policy to choose one output over another,
                            // so just take whichever comes first.
                            app.preferred_output = app.outputs.keys().next().map(|output| *output);
                        }
                    },
                };
                app
            },

            Event::InputMethod(new_im) => match (self.im.clone(), new_im) {
                (InputMethod::Active(_old), InputMethod::Active(new_im))
                => Self {
                    im: InputMethod::Active(new_im),
                    ..self
                },
                // For changes in active state, remove user's visibility override.
                // Both cases spelled out explicitly, rather than by the wildcard,
                // to not lose the notion that it's the opposition that matters
                (InputMethod::InactiveSince(_old), InputMethod::Active(new_im))
                => Self {
                    im: InputMethod::Active(new_im),
                    visibility_override: visibility::State::NotForced,
                    ..self
                },
                (InputMethod::Active(_old), InputMethod::InactiveSince(since))
                => Self {
                    im: InputMethod::InactiveSince(since),
                    visibility_override: visibility::State::NotForced,
                    ..self
                },
                // This is a weird case, there's no need to update an inactive state.
                // But it's not wrong, just superfluous.
                (InputMethod::InactiveSince(old), InputMethod::InactiveSince(_new))
                => Self {
                    // New is going to be newer than old, so it can be ignored.
                    // It was already inactive at that moment.
                    im: InputMethod::InactiveSince(old),
                    ..self
                },
            },
            
            Event::LayoutChoice(layout_choice) => Self {
                layout_choice,
                overlay_layout: None,
                ..self
            },
            
            Event::OverlayChanged(overlay_layout) => Self {
                overlay_layout: Some(overlay_layout),
                ..self
            },
        };

        if state.debug_mode_enabled {
            println!(
                "State is now:
{:#?}
Outcome:
{:#?}",
                state,
                state.get_outcome(now),
            );
        }
        state
    }

    fn get_preferred_height_and_arrangement(output: &OutputState)
        -> Option<(PixelSize, ArrangementKind)>
    {
        output.get_pixel_size()
            .map(|px_size| {
                // Assume isotropy.
                // Pixels/mm.
                let density = output.get_physical_size()
                    .and_then(|size| size.width)
                    .map(|width| Rational {
                        numerator: px_size.width as i32,
                        denominator: width.0 as u32,
                    })
                    // Whatever the Librem 5 has,
                    // as a good default.
                    .unwrap_or(Rational {
                        numerator: 720,
                        denominator: 65,
                    });

                // Based on what works on the L5.
                // Exceeding that probably wastes space. Reducing makes typing harder.
                const IDEAL_TARGET_SIZE: Rational<Millimeter> = Rational {
                    numerator: Millimeter(1084),
                    denominator: 100,
                };

                // TODO: calculate based on selected layout
                const ROW_COUNT: u32 = 4;

<<<<<<< HEAD
                let height = {
                    let ideal_height = IDEAL_TARGET_SIZE * ROW_COUNT as i32;
                    let ideal_height_px = (ideal_height * density).ceil().0 as u32;

                    // Reduce height to match what the layout can fill.
                    // For this, we need to guess if normal or wide will be picked up.
                    // This must match `eek_gtk_keyboard.c::get_type`.
                    // TODO: query layout database and choose one directly
                    let abstract_width
                        = PixelSize {
                            scale_factor: output.scale as u32,
                            pixels: px_size.width,
                        } 
                        .as_scaled_ceiling();

                    let height_as_widths = {
                        if abstract_width < 540 {
                            // Normal
                            Rational {
                                numerator: 240,
                                denominator: 360,
                            }
                        } else {
                            // Wide
                            Rational {
                                numerator: 172,
                                denominator: 540,
                            }
=======
                let ideal_height = IDEAL_TARGET_SIZE * ROW_COUNT as i32;
                let ideal_height_px = (ideal_height * density).ceil().0 as u32;

                // Reduce height to match what the layout can fill.
                // For this, we need to guess if normal or wide will be picked up.
                // This must match `eek_gtk_keyboard.c::get_type`.
                // TODO: query layout database and choose one directly
                let abstract_width
                    = PixelSize {
                        scale_factor: output.scale as u32,
                        pixels: px_size.width,
                    } 
                    .as_scaled_ceiling();

                let (arrangement, height_as_widths) = {
                    if abstract_width < 540 {(
                        ArrangementKind::Base,
                        Rational {
                            numerator: 210,
                            denominator: 360,
                        },
                    )} else {(
                        ArrangementKind::Wide,
                        Rational {
                            numerator: 172,
                            denominator: 540,
>>>>>>> 9f4c5e22
                        }
                    )}
                };

                let height
                    = cmp::min(
                        ideal_height_px,
                        (height_as_widths * px_size.width as i32).ceil() as u32,
                    );

                (
                    PixelSize {
                        scale_factor: output.scale as u32,
                        pixels: cmp::min(height, px_size.height / 2),
                    },
                    arrangement,
                )
            })
    }
    
    /// Returns layout name, overlay name
    fn get_layout_names(&self) -> (String, Option<String>) {
        (
            String::from(match &self.overlay_layout {
                Some(popover::LayoutId::System { name, .. }) => name,
                _ => &self.layout_choice.name,
            }),
            match &self.overlay_layout {
                Some(popover::LayoutId::Local(name)) => Some(name.clone()),
                _ => None,
            },
        )
    }

    pub fn get_outcome(&self, now: Instant) -> Outcome {
        // FIXME: include physical keyboard presence
        Outcome {
            panel: match self.preferred_output {
                None => animation::Outcome::Hidden,
                Some(output) => {
                    let (height, arrangement) = Self::get_preferred_height_and_arrangement(self.outputs.get(&output).unwrap())
                        .unwrap_or((
                            PixelSize{pixels: 0, scale_factor: 1},
                            ArrangementKind::Base,
                        ));
                    let (layout_name, overlay) = self.get_layout_names();
        
                    // TODO: Instead of setting size to 0 when the output is invalid,
                    // simply go invisible.
                    let visible = animation::Outcome::Visible{
                        output,
                        height,
                        contents: animation::Contents {
                            kind: arrangement,
                            name: layout_name,
                            overlay_name: overlay,
                            purpose: match self.im {
                                InputMethod::Active(InputMethodDetails { purpose, .. }) => purpose,
                                InputMethod::InactiveSince(_) => ContentPurpose::Normal,
                            },
                        }
                    };

                    match (self.physical_keyboard, self.visibility_override) {
                        (_, visibility::State::ForcedHidden) => animation::Outcome::Hidden,
                        (_, visibility::State::ForcedVisible) => visible,
                        (Presence::Present, visibility::State::NotForced) => animation::Outcome::Hidden,
                        (Presence::Missing, visibility::State::NotForced) => match self.im {
                            InputMethod::Active(_) => visible,
                            InputMethod::InactiveSince(since) => {
                                if now < since + animation::HIDING_TIMEOUT { visible }
                                else { animation::Outcome::Hidden }
                            },
                        },
                    }
                }
            },
            im: self.im.clone(),
        }
    }

    /// Returns the next time to update the outcome.
    pub fn get_next_wake(&self, now: Instant) -> Option<Instant> {
        match self {
            Self {
                visibility_override: visibility::State::NotForced,
                im: InputMethod::InactiveSince(since),
                ..
            } => {
                let anim_end = *since + animation::HIDING_TIMEOUT;
                if now < anim_end { Some(anim_end) }
                else { None }
            }
            _ => None,
        }
    }
}


#[cfg(test)]
pub mod test {
    use super::*;
    use crate::outputs::c::WlOutput;
    use std::time::Duration;

    fn imdetails_new() -> InputMethodDetails {
        InputMethodDetails {
            purpose: ContentPurpose::Normal,
            hint: ContentHint::NONE,
        }
    }

    fn fake_output_id(id: usize) -> OutputId {
        OutputId(unsafe {
            std::mem::transmute::<_, WlOutput>(id)
        })
    }

    pub fn application_with_fake_output(start: Instant) -> Application {
        let id = fake_output_id(1);
        let mut outputs = HashMap::new();
        outputs.insert(
            id,
            OutputState {
                current_mode: None,
                geometry: None,
                scale: 1,
            },
        );
        Application {
            preferred_output: Some(id),
            outputs,
            ..Application::new(start)
        }
    }

    /// Test the original delay scenario: no flicker on quick switches.
    #[test]
    fn avoid_hide() {
        let start = Instant::now(); // doesn't matter when. It would be better to have a reproducible value though
        let mut now = start;
        let state = Application {
            im: InputMethod::Active(imdetails_new()),
            physical_keyboard: Presence::Missing,
            visibility_override: visibility::State::NotForced,
            ..application_with_fake_output(start)
        };

        let state = state.apply_event(Event::InputMethod(InputMethod::InactiveSince(now)), now);
        // Check 100ms at 1ms intervals. It should remain visible.
        for _i in 0..100 {
            now += Duration::from_millis(1);
            assert_matches!(
                state.get_outcome(now).panel,
                animation::Outcome::Visible{..},
                "Hidden when it should remain visible: {:?}",
                now.saturating_duration_since(start),
            )
        }

        let state = state.apply_event(Event::InputMethod(InputMethod::Active(imdetails_new())), now);

        assert_matches!(
            state.get_outcome(now).panel,
            animation::Outcome::Visible{..}
        );
    }

    /// Make sure that hiding works when input method goes away
    #[test]
    fn hide() {
        let start = Instant::now(); // doesn't matter when. It would be better to have a reproducible value though
        let mut now = start;
        let state = Application {
            im: InputMethod::Active(imdetails_new()),
            physical_keyboard: Presence::Missing,
            visibility_override: visibility::State::NotForced,
            ..application_with_fake_output(start)
        };
        
        let state = state.apply_event(Event::InputMethod(InputMethod::InactiveSince(now)), now);

        while let animation::Outcome::Visible{..} = state.get_outcome(now).panel {
            now += Duration::from_millis(1);
            assert!(
                now < start + Duration::from_millis(250),
                "Hiding too slow: {:?}",
                now.saturating_duration_since(start),
            );
        }
    }
    
    /// Check against the false showing bug.
    /// Expectation: it will get hidden and not appear again
    #[test]
    fn false_show() {
        let start = Instant::now(); // doesn't matter when. It would be better to have a reproducible value though
        let mut now = start;
        let state = Application {
            im: InputMethod::Active(imdetails_new()),
            physical_keyboard: Presence::Missing,
            visibility_override: visibility::State::NotForced,
            ..application_with_fake_output(start)
        };
        // This reflects the sequence from Wayland:
        // disable, disable, enable, disable
        // all in a single batch.
        let state = state.apply_event(Event::InputMethod(InputMethod::InactiveSince(now)), now);
        let state = state.apply_event(Event::InputMethod(InputMethod::InactiveSince(now)), now);
        let state = state.apply_event(Event::InputMethod(InputMethod::Active(imdetails_new())), now);
        let state = state.apply_event(Event::InputMethod(InputMethod::InactiveSince(now)), now);

        while let animation::Outcome::Visible{..} = state.get_outcome(now).panel {
            now += Duration::from_millis(1);
            assert!(
                now < start + Duration::from_millis(250),
                "Still not hidden: {:?}",
                now.saturating_duration_since(start),
            );
        }
        
        // One second without appearing again
        for _i in 0..1000 {
            now += Duration::from_millis(1);
            assert_eq!(
                state.get_outcome(now).panel,
                animation::Outcome::Hidden,
                "Appeared unnecessarily: {:?}",
                now.saturating_duration_since(start),
            );
        }
    }

    #[test]
    fn force_visible() {
        let start = Instant::now(); // doesn't matter when. It would be better to have a reproducible value though
        let mut now = start;
        let state = Application {
            im: InputMethod::InactiveSince(now),
            physical_keyboard: Presence::Missing,
            visibility_override: visibility::State::NotForced,
            ..application_with_fake_output(start)
        };
        now += Duration::from_secs(1);

        let state = state.apply_event(Event::Visibility(visibility::Event::ForceVisible), now);
        assert_matches!(
            state.get_outcome(now).panel,
            animation::Outcome::Visible{..},
            "Failed to show: {:?}",
            now.saturating_duration_since(start),
        );
        
        now += Duration::from_secs(1);
        let state = state.apply_event(Event::InputMethod(InputMethod::Active(imdetails_new())), now);
        now += Duration::from_secs(1);
        let state = state.apply_event(Event::InputMethod(InputMethod::InactiveSince(now)), now);
        now += Duration::from_secs(1);

        assert_eq!(
            state.get_outcome(now).panel,
            animation::Outcome::Hidden,
            "Failed to release forced visibility: {:?}",
            now.saturating_duration_since(start),
        );
    }

    #[test]
    fn keyboard_present() {
        let start = Instant::now(); // doesn't matter when. It would be better to have a reproducible value though
        let mut now = start;
        let state = Application {
            im: InputMethod::Active(imdetails_new()),
            physical_keyboard: Presence::Missing,
            visibility_override: visibility::State::NotForced,
            ..application_with_fake_output(start)
        };
        now += Duration::from_secs(1);

        let state = state.apply_event(Event::PhysicalKeyboard(Presence::Present), now);
        assert_eq!(
            state.get_outcome(now).panel,
            animation::Outcome::Hidden,
            "Failed to hide: {:?}",
            now.saturating_duration_since(start),
        );
        
        now += Duration::from_secs(1);
        let state = state.apply_event(Event::InputMethod(InputMethod::InactiveSince(now)), now);
        now += Duration::from_secs(1);
        let state = state.apply_event(Event::InputMethod(InputMethod::Active(imdetails_new())), now);

        assert_eq!(
            state.get_outcome(now).panel,
            animation::Outcome::Hidden,
            "Failed to remain hidden: {:?}",
            now.saturating_duration_since(start),
        );

        now += Duration::from_secs(1);
        let state = state.apply_event(Event::PhysicalKeyboard(Presence::Missing), now);

        assert_matches!(
            state.get_outcome(now).panel,
            animation::Outcome::Visible{..},
            "Failed to appear: {:?}",
            now.saturating_duration_since(start),
        );

    }

    #[test]
    fn size_l5() {
        use crate::outputs::{Mode, Geometry, c, Size};
        assert_eq!(
            Application::get_preferred_height_and_arrangement(&OutputState {
                current_mode: Some(Mode {
                    width: 720,
                    height: 1440,
                }),
                geometry: Some(Geometry{
                    transform: c::Transform::Normal,
                    phys_size: Size {
                        width: Some(Millimeter(65)),
                        height: Some(Millimeter(130)),
                    },
                }),
                scale: 2,
            }),
<<<<<<< HEAD
            Some(PixelSize {
                scale_factor: 2,
                pixels: 480,
            }),
=======
            Some((
                PixelSize {
                    scale_factor: 2,
                    pixels: 420,
                },
                ArrangementKind::Base,
            )),
>>>>>>> 9f4c5e22
        );
    }
}<|MERGE_RESOLUTION|>--- conflicted
+++ resolved
@@ -358,36 +358,6 @@
                 // TODO: calculate based on selected layout
                 const ROW_COUNT: u32 = 4;
 
-<<<<<<< HEAD
-                let height = {
-                    let ideal_height = IDEAL_TARGET_SIZE * ROW_COUNT as i32;
-                    let ideal_height_px = (ideal_height * density).ceil().0 as u32;
-
-                    // Reduce height to match what the layout can fill.
-                    // For this, we need to guess if normal or wide will be picked up.
-                    // This must match `eek_gtk_keyboard.c::get_type`.
-                    // TODO: query layout database and choose one directly
-                    let abstract_width
-                        = PixelSize {
-                            scale_factor: output.scale as u32,
-                            pixels: px_size.width,
-                        } 
-                        .as_scaled_ceiling();
-
-                    let height_as_widths = {
-                        if abstract_width < 540 {
-                            // Normal
-                            Rational {
-                                numerator: 240,
-                                denominator: 360,
-                            }
-                        } else {
-                            // Wide
-                            Rational {
-                                numerator: 172,
-                                denominator: 540,
-                            }
-=======
                 let ideal_height = IDEAL_TARGET_SIZE * ROW_COUNT as i32;
                 let ideal_height_px = (ideal_height * density).ceil().0 as u32;
 
@@ -406,7 +376,7 @@
                     if abstract_width < 540 {(
                         ArrangementKind::Base,
                         Rational {
-                            numerator: 210,
+                            numerator: 240,
                             denominator: 360,
                         },
                     )} else {(
@@ -414,7 +384,6 @@
                         Rational {
                             numerator: 172,
                             denominator: 540,
->>>>>>> 9f4c5e22
                         }
                     )}
                 };
@@ -744,20 +713,13 @@
                 }),
                 scale: 2,
             }),
-<<<<<<< HEAD
-            Some(PixelSize {
-                scale_factor: 2,
-                pixels: 480,
-            }),
-=======
             Some((
                 PixelSize {
                     scale_factor: 2,
-                    pixels: 420,
+                    pixels: 480,
                 },
                 ArrangementKind::Base,
             )),
->>>>>>> 9f4c5e22
         );
     }
 }