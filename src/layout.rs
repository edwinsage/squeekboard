--- conflicted
+++ resolved
@@ -669,30 +669,6 @@
         }
     }
 
-<<<<<<< HEAD
-    fn press_key(
-        &mut self,
-        virtual_keyboard: &VirtualKeyboard,
-        rckey: &mut Rc<RefCell<KeyState>>,
-        time: Timestamp,
-    ) {
-        if !self.pressed_keys.insert(::util::Pointer(rckey.clone())) {
-            log_print!(
-                logging::Level::Bug,
-                "Key {:?} was already pressed", rckey,
-            );
-        }
-        let mut key = rckey.borrow_mut();
-        virtual_keyboard.switch(
-            &key.keycodes,
-            PressType::Pressed,
-            time,
-        );
-        key.pressed = PressType::Pressed;
-    }
-
-=======
->>>>>>> 2ed4862d
     /// Calculates size without margins
     fn calculate_inner_size(&self) -> Size {
         Size {
