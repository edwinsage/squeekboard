--- conflicted
+++ resolved
@@ -670,7 +670,7 @@
     }
 
     pub fn get_current_view(&self) -> &View {
-        &self.get_current_view_position().1
+        &self.views.get(&self.current_view).expect("Selected nonexistent view").1
     }
 
     fn set_view(&mut self, view: String) -> Result<(), NoSuchView> {
@@ -722,7 +722,6 @@
         })
     }
 
-<<<<<<< HEAD
     fn find_button_by_position(&self, point: c::Point) -> Option<ButtonPlace> {
         let (offset, layout) = self.get_current_view_position();
         layout.find_button_by_position(point - offset)
@@ -740,7 +739,8 @@
                 f(offset, button);
             }
         }
-=======
+    }
+
     pub fn get_locked_keys(&self) -> Vec<Rc<RefCell<KeyState>>> {
         let mut out = Vec::new();
         let view = self.get_current_view();
@@ -756,7 +756,6 @@
             }
         }
         out
->>>>>>> 0ac8c620
     }
 }
 
@@ -881,7 +880,6 @@
     // This is guaranteed because pressing a lock button unlocks all others.
     // TODO: Make some broader guarantee about the resulting view,
     // e.g. by maintaining a stack of stuck keys.
-    // FIXME: This doesn't record changes in layout.locked_keys
     #[must_use]
     fn unstick_locks(layout: &mut Layout) -> ViewChange {
         let mut new_view = None;
